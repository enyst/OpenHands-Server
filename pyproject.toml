--- conflicted
+++ resolved
@@ -50,45 +50,6 @@
   "httpx>=0.25.0",
   "pytest-asyncio>=0.21.0",
 ]
-
-<<<<<<< HEAD
-=======
-[tool.poetry]
-name = "openhands-server"
-version = "0.1.0"
-description = "OpenHands Server - REST/WebSocket interface for OpenHands AI Agent"
-authors = [ "OpenHands Team <contact@all-hands.dev>" ]
-license = "MIT"
-readme = "README.md"
-packages = [ { include = "openhands_server" } ]
-
-[tool.poetry.dependencies]
-python = "^3.12"
-fastapi = ">=0.104.0"
-uvicorn = ">=0.31.1"
-websockets = ">=12.0"
-pydantic = ">=2.0.0"
-sqlalchemy = ">=2.0.0"
-aiosqlite = ">=0.19.0"
-alembic = ">=1.13.0"
-openhands-sdk = { git = "https://github.com/All-Hands-AI/agent-sdk.git", rev = "b63f92733928c4994d0edc30abd6373d6ef03ef0", subdirectory = "openhands/sdk" }
-openhands-tools = { git = "https://github.com/All-Hands-AI/agent-sdk.git", rev = "b63f92733928c4994d0edc30abd6373d6ef03ef0", subdirectory = "openhands/tools" }
-
-[tool.poetry.group.dev.dependencies]
-pytest = "^7.0.0"
-black = "^23.0.0"
-isort = "^5.0.0"
-flake8 = "^6.0.0"
-mypy = "^1.0.0"
-pre-commit = "^3.7.0"
-ruff = "^0.11.8"
-httpx = ">=0.28.1"
-pytest-asyncio = "^0.21.0"
-
-[tool.poetry.scripts]
-openhands-server = "openhands_server.main:main"
-
->>>>>>> 59f7f57a
 [tool.hatch.metadata]
 allow-direct-references = true
 
