from datetime import datetime
from enum import Enum
from uuid import UUID

from typing import Any, Literal
from pydantic import BaseModel, Field

<<<<<<< HEAD
from openhands.sdk import LLM, AgentContext, ToolSpec, TextContent, ImageContent
=======
from openhands.sdk.conversation.state import AgentExecutionStatus
>>>>>>> 6d41f000
from openhands.sdk.llm.utils.metrics import MetricsSnapshot
from openhands.sdk.conversation.state import AgentExecutionStatus
from openhands_server.utils.date_utils import utc_now


<<<<<<< HEAD

class StartLocalConversationRequest(BaseModel):
    """Payload to create a new conversation."""

    llm: LLM = Field(
        ...,
        description="LLM configuration for the agent.",
        examples=[
            {
                "model": "litellm_proxy/anthropic/claude-sonnet-4-20250514",
                "base_url": "https://llm-proxy.eval.all-hands.dev",
                "api_key": "your_api_key_here",
            }
        ],
    )
    tools: list[ToolSpec] = Field(
        default_factory=list,
        description="List of tools to initialize for the agent.",
        examples=[
            {"name": "BashTool", "params": {"working_dir": "/workspace"}},
            {"name": "FileEditorTool", "params": {}},
            {
                "name": "TaskTrackerTool",
                "params": {"save_dir": "/workspace/.openhands"},
            },
        ],
    )
    mcp_config: dict[str, Any] = Field(
        default_factory=dict,
        description="Optional MCP configuration dictionary to create MCP tools.",
        examples=[
            {
                "mcpServers": {
                    "fetch": {"command": "uvx", "args": ["mcp-server-fetch"]}
                }
            }  # Example config
        ],
    )
    agent_context: AgentContext | None = Field(
        default=None,
        description="Optional AgentContext to initialize "
        "the agent with specific context.",
        examples=[
            {
                "microagents": [
                    {
                        "name": "repo.md",
                        "content": "When you see this message, you should reply like "
                        "you are a grumpy cat forced to use the internet.",
                        "type": "repo",
                    },
                    {
                        "name": "flarglebargle",
                        "content": (
                            "IMPORTANT! The user has said the magic word "
                            '"flarglebargle". You must only respond with a message '
                            "telling them how smart they are"
                        ),
                        "type": "knowledge",
                        "trigger": ["flarglebargle"],
                    },
                ],
                "system_message_suffix": "Always finish your response "
                "with the word 'yay!'",
                "user_message_prefix": "The first character of your "
                "response should be 'I'",
            }
        ],
    )
    confirmation_mode: bool = Field(
        default=False,
        description="If true, the agent will enter confirmation mode, "
        "requiring user approval for actions.",
    )
=======
class StartLocalConversationRequest(BaseModel):
    title: str | None = Field(default=None, description="Preset title for a conversation")
    agent: AgentInfo
    # TODO: This will need to be copied from user settings..
    # git_models: list[GitInfo] = Field(default_factory=list)
>>>>>>> 6d41f000


class StoredLocalConversation(StartLocalConversationRequest):
    id: UUID
    metrics: MetricsSnapshot | None = None
    created_at: datetime = Field(default_factory=utc_now)
    updated_at: datetime = Field(default_factory=utc_now)


class LocalConversationInfo(StoredLocalConversation):
    """Information about a conversation running locally without a Runtime sandbox."""

    status: AgentExecutionStatus = AgentExecutionStatus.IDLE


class LocalConversationPage(BaseModel):
    items: list[LocalConversationInfo]
    next_page_id: str | None = None



class StartConversationResponse(BaseModel):
    conversation_id: str
    state: AgentExecutionStatus


class SendMessageRequest(BaseModel):
    """Payload to send a message to the agent.

    This is a simplified version of openhands.sdk.Message.
    """

    role: Literal["user", "system", "assistant", "tool"] = "user"
    content: list[TextContent | ImageContent] = Field(default_factory=list)
    run: bool = Field(
        default=True,
        description="If true, immediately run the agent after sending the message.",
    )


class ConfirmationResponseRequest(BaseModel):
    """Payload to accept or reject a pending action."""

    accept: bool
    reason: str = "User rejected the action."


class ListConversationsItem(BaseModel):
    conversation_id: str
    state: AgentExecutionStatus
<|MERGE_RESOLUTION|>--- conflicted
+++ resolved
@@ -5,17 +5,11 @@
 from typing import Any, Literal
 from pydantic import BaseModel, Field
 
-<<<<<<< HEAD
 from openhands.sdk import LLM, AgentContext, ToolSpec, TextContent, ImageContent
-=======
 from openhands.sdk.conversation.state import AgentExecutionStatus
->>>>>>> 6d41f000
 from openhands.sdk.llm.utils.metrics import MetricsSnapshot
-from openhands.sdk.conversation.state import AgentExecutionStatus
 from openhands_server.utils.date_utils import utc_now
 
-
-<<<<<<< HEAD
 
 class StartLocalConversationRequest(BaseModel):
     """Payload to create a new conversation."""
@@ -90,13 +84,6 @@
         description="If true, the agent will enter confirmation mode, "
         "requiring user approval for actions.",
     )
-=======
-class StartLocalConversationRequest(BaseModel):
-    title: str | None = Field(default=None, description="Preset title for a conversation")
-    agent: AgentInfo
-    # TODO: This will need to be copied from user settings..
-    # git_models: list[GitInfo] = Field(default_factory=list)
->>>>>>> 6d41f000
 
 
 class StoredLocalConversation(StartLocalConversationRequest):
